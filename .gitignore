--- conflicted
+++ resolved
@@ -1,13 +1,3 @@
-<<<<<<< HEAD
-*.pyc
-
-# pycharm configuration files
-.idea/*
-
-# mrc/s files should not be included in src files
-*.mrc
-*.mrcs
-=======
 # Byte-compiled / optimized / DLL files
 __pycache__/
 *.py[cod]
@@ -113,6 +103,9 @@
 # mypy
 .mypy_cache/
 
-# pycharm
+# pycharm configuration files
 .idea/*
->>>>>>> fcbdf2ee
+
+# mrc/s files should not be included in src files
+*.mrc
+*.mrcs