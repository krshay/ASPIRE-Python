import logging
from scipy.linalg import sqrtm
from scipy.linalg import solve
from numpy.linalg import inv
from sys import float_info

from aspire.utils.matlab_compat import m_reshape
from aspire.utils.blk_diag_func import *
from aspire.utils.matrix import shrink_covar
from aspire.utils.optimize import conj_grad
from aspire.utils import ensure
from aspire.utils.filters import RadialCTFFilter

logger = logging.getLogger(__name__)


class RotCov2D:
    """
    Define a class for performing Cov2D analysis with CTF information described in

    T. Bhamre, T. Zhang, and A. Singer, "Denoising and covariance estimation of single particle cryo-EM images",
    J. Struct. Biol. 195, 27-81 (2016). DOI: 10.1016/j.jsb.2016.04.013
    """

    def __init__(self, basis):
        """
        constructor of an object for 2D covariance analysis
        """
        self.basis = basis
        ensure(basis.ndim == 2, 'Only two-dimensional basis functions are needed.')
        self.dtype = 'double'

    def _get_mean(self, coeffs):
        """
        Calculate the mean vector from the expansion coefficients of 2D images without CTF information.

        :param coeffs: A coefficient vector (or an array of coefficient vectors) to be averaged.
        :return: The mean value vector for all images.
        """
        if coeffs.size == 0:
            raise RuntimeError('The coefficients need to be calculated first!')
        self.dtype = coeffs.dtype
        mask = self.basis._indices["ells"] == 0
<<<<<<< HEAD
        mean_coeff = np.zeros((self.basis.basis_count, 1), dtype=self.dtype)
=======
        mean_coeff = np.zeros((self.basis.count, 1), dtype=self.as_type)
>>>>>>> 2082d873
        mean_coeff[mask, 0] = np.mean(coeffs[mask, ...], axis=1)

        return mean_coeff

    def _get_covar(self, coeffs, mean_coeff=None,  do_refl=True):
        """
        Calculate the covariance matrix from the expansion coefficients without CTF information.

        :param coeffs: A coefficient vector (or an array of coefficient vectors) calculated from 2D images.
        :param mean_coeff: The mean vector calculated from the `coeffs`.
        :param do_refl: If true, enforce invariance to reflection (default false).
        :return: The covariance matrix of coefficients for all images.
        """
        if coeffs.size == 0:
            raise RuntimeError('The coefficients need to be calculated first!')
        if mean_coeff is None:
            mean_coeff = self._get_mean(coeffs)

        covar_coeff = []
        ind = 0
        ell = 0
        mask = self.basis._indices["ells"] == ell
        coeff_ell = coeffs[mask, ...] - mean_coeff[mask, ...]
        covar_ell = np.array(coeff_ell @ coeff_ell.T/np.size(coeffs, 1))
        covar_coeff.append(covar_ell)
        ind += 1

        for ell in range(1, self.basis.ell_max+1):
            mask = self.basis._indices["ells"] == ell
            mask_pos = [mask[i] and (self.basis._indices['sgns'][i] == +1) for i in range(len(mask))]
            mask_neg = [mask[i] and (self.basis._indices['sgns'][i] == -1) for i in range(len(mask))]
            covar_ell_diag = np.array(coeffs[mask_pos, :] @ coeffs[mask_pos, :].T +
                coeffs[mask_neg, :] @ coeffs[mask_neg, :].T) / (2 * np.size(coeffs, 1))

            if do_refl:
                covar_coeff.append(covar_ell_diag)
                covar_coeff.append(covar_ell_diag)
                ind = ind + 2
            else:
                covar_ell_off = np.array((coeffs[mask_pos, :] @ coeffs[mask_neg, :].T / np.size(coeffs, 1) -
                                 coeffs[mask_neg, :] @ coeffs[mask_pos, :].T)/(2 * np.size(coeffs, 1)))
                hsize = np.size(covar_ell_diag, 0)
                covar_coeff_blk = np.zeros((2 * hsize, 2 * hsize))

                fsize = np.size(covar_coeff_blk, 0)
                covar_coeff_blk[0:hsize, 0:hsize] = covar_ell_diag[0:hsize, 0:hsize]
                covar_coeff_blk[hsize:fsize, hsize:fsize] = covar_ell_diag[0:hsize, 0:hsize]
                covar_coeff_blk[0:hsize, hsize:fsize] = covar_ell_off[0:hsize, 0:hsize]
                covar_coeff_blk[hsize:fsize, 0:hsize] = covar_ell_off.T[0:hsize, 0:hsize]
                covar_coeff.append(covar_coeff_blk)
                ind = ind + 1

        return covar_coeff

    def get_mean(self, coeffs, ctf_fb=None, ctf_idx=None):
        """
        Calculate the mean vector from the expansion coefficients with CTF information.

        :param coeffs: A coefficient vector (or an array of coefficient vectors) to be averaged.
        :param ctf_fb: The CFT functions in the FB expansion.
        :param ctf_idx: An array of the CFT function indices for all 2D images.
            If ctf_fb or ctf_idx is None, the identity filter will be applied.
        :return: The mean value vector for all images.
        """
        if coeffs.size == 0:
            raise RuntimeError('The coefficients need to be calculated!')

        if (ctf_fb is None) or (ctf_idx is None):
            ctf_idx = np.zeros(coeffs.shape[1], dtype=int)
            ctf_fb = [blk_diag_eye(blk_diag_partition(RadialCTFFilter().fb_mat(self.basis)))]

<<<<<<< HEAD
        b = np.zeros((self.basis.basis_count, 1), dtype=self.dtype)
=======
        b = np.zeros((self.basis.count, 1), dtype=self.as_type)
>>>>>>> 2082d873

        A = blk_diag_zeros(blk_diag_partition(ctf_fb[0]), dtype=self.dtype)
        for k in np.unique(ctf_idx[:]).T:
            coeff_k = coeffs[:, ctf_idx == k]
            weight = np.size(coeff_k, 1)/np.size(coeffs, 1)
            mean_coeff_k = self._get_mean(coeff_k)
            ctf_fb_k = ctf_fb[k]
            ctf_fb_k_t = blk_diag_transpose(ctf_fb_k)
            b = b + weight*blk_diag_apply(ctf_fb_k_t, mean_coeff_k)
            A = blk_diag_add(A, blk_diag_mult(weight, blk_diag_mult(ctf_fb_k_t, ctf_fb_k)))

        mean_coeff = blk_diag_solve(A, b)

        return mean_coeff

    def get_covar(self, coeffs, ctf_fb=None, ctf_idx=None, mean_coeff=None,
                  do_refl=True, noise_var=1, covar_est_opt=None):
        """
        Calculate the covariance matrix from the expansion coefficients and CTF information.

        :param coeffs: A coefficient vector (or an array of coefficient vectors) to be calculated.
        :param ctf_fb: The CFT functions in the FB expansion.
        :param ctf_idx: An array of the CFT function indices for all 2D images.
            If ctf_fb or ctf_idx is None, the identity filter will be applied.
        :param mean_coeff: The mean value vector from all images.
        :param noise_var: The estimated variance of noise. The value should be zero for `coeffs`
            from clean images of simulation data.
        :param covar_est_opt: The optimization parameter list for obtaining the Cov2D matrix.
        :return: The basis coefficients of the covariance matrix in
            the form of cell array representing a block diagonal matrix. These
            block diagonal matrices may be manipulated using the `blk_diag_*` functions.
            The covariance is calculated from the images represented by the coeffs array,
            along with all possible rotations and reflections. As a result, the computed covariance
            matrix is invariant to both reflection and rotation. The effect of the filters in ctf_fb
            are accounted for and inverted to yield a covariance estimate of the unfiltered images.
        """

        if coeffs.size == 0:
            raise RuntimeError('The coefficients need to be calculated!')

        if (ctf_fb is None) or (ctf_idx is None):
            ctf_idx = np.zeros(coeffs.shape[1], dtype=int)
            ctf_fb = [blk_diag_eye(blk_diag_partition(RadialCTFFilter().fb_mat(self.basis)))]

        def identity(x):
            return x

        if covar_est_opt is None:
            covar_est_opt = {'shrinker': 'None', 'verbose': 0, 'max_iter': 250, 'iter_callback': [],
                             'store_iterates': False, 'rel_tolerance': 1e-12, 'precision': 'float64',
                             'preconditioner': 'identity'}

        if mean_coeff is None:
            mean_coeff = self.get_mean(coeffs, ctf_fb, ctf_idx)

        block_partition = blk_diag_partition(ctf_fb[0])
        b_coeff = blk_diag_zeros(block_partition, dtype=self.dtype)
        b_noise = blk_diag_zeros(block_partition, dtype=self.dtype)
        A = []
        for k in range(0, len(ctf_fb)):
            A.append(blk_diag_zeros(block_partition, dtype=self.dtype))

        M = blk_diag_zeros(block_partition, dtype=self.dtype)

        for k in np.unique(ctf_idx[:]):

            coeff_k = coeffs[:, ctf_idx == k]
            weight = np.size(coeff_k, 1)/np.size(coeffs, 1)

            ctf_fb_k = ctf_fb[k]
            ctf_fb_k_t = blk_diag_transpose(ctf_fb_k)
            mean_coeff_k = blk_diag_apply(ctf_fb_k, mean_coeff)
            covar_coeff_k = self._get_covar(coeff_k, mean_coeff_k)

            b_coeff = blk_diag_add(b_coeff, blk_diag_mult(ctf_fb_k_t,
                blk_diag_mult(covar_coeff_k, blk_diag_mult(ctf_fb_k, weight))))

            b_noise = blk_diag_add(b_noise, blk_diag_mult(weight,
                blk_diag_mult(ctf_fb_k_t, ctf_fb_k)))

            A[k] = blk_diag_mult(ctf_fb_k_t, blk_diag_mult(ctf_fb_k, np.sqrt(weight)))

            M = blk_diag_add(M, A[k])

        if covar_est_opt['shrinker'] == 'None':
            b = blk_diag_add(b_coeff, blk_diag_mult(-noise_var, b_noise))
        else:
            b = self.shrink_covar_backward(b_coeff, b_noise, np.size(coeffs, 1),
                                           noise_var, covar_est_opt['shrinker'])

        cg_opt = covar_est_opt
        covar_coeff = blk_diag_zeros(block_partition, dtype=self.dtype)

        def precond_fun(S, x):
            p = np.size(S, 0)
            ensure(np.size(x) == p*p, 'The sizes of S and x are not consistent.')
            x = m_reshape(x, (p, p))
            y = S @ x @ S
            return y

        def apply(A, x):
            p = np.size(A[0], 0)
            x = m_reshape(x, (p, p))
            y = np.zeros_like(x)
            for k in range(0, len(A)):
                    y = y + A[k] @ x @ A[k].T
            return y

        for ell in range(0, len(b)):
            A_ell = []
            for k in range(0, len(A)):
                A_ell.append(A[k][ell])
            b_ell = b[ell]
            S = inv(M[ell])
            cg_opt["preconditioner"] = lambda x: precond_fun(S, x)
            covar_coeff[ell], _, _ = conj_grad(lambda x: apply(A_ell, x), b_ell, cg_opt)

        return covar_coeff

    def shrink_covar_backward(self, b, b_noise, n, noise_var, shrinker):
        """
        Apply the shrinking method to the 2D covariance of coefficients.

        :param b: An input coefficient covariance.
        :param b_noise: The noise covariance.
        :param noise_var: The estimated variance of noise.
        :param shrinker: The shrinking method.
        :return: The shrinked 2D covariance coefficients.
        """
        b_out = b
        for ell in range(0, len(b)):
            b_ell = b[ell]
            p = np.size(b_ell, 1)
            S = sqrtm(b_noise[ell])
            # from Matlab b_ell = S \ b_ell /S
            b_ell = solve(S, b_ell) @ inv(S)
            b_ell = shrink_covar(b_ell, noise_var, p/n, shrinker)
            b_ell = S @ b_ell @ S
            b_out[ell] = b_ell
        return b_out

    def get_cwf_coeffs(self, coeffs, ctf_fb=None, ctf_idx=None, mean_coeff=None, covar_coeff=None, noise_var=1):
        """
        Estimate the expansion coefficients using the Covariance Wiener Filtering (CWF) method.

        :param coeffs: A coefficient vector (or an array of coefficient vectors) to be calculated.
        :param ctf_fb: The CFT functions in the FB expansion.
        :param ctf_idx: An array of the CFT function indices for all 2D images.
            If ctf_fb or ctf_idx is None, the identity filter will be applied.
        :param mean_coeff: The mean value vector from all images.
        :param covar_coeff: The block diagonal covariance matrix of the clean coefficients represented by a cell array.
        :param noise_var: The estimated variance of noise. The value should be zero for `coeffs`
            from clean images of simulation data.
        :return: The estimated coefficients of the unfiltered images in certain math basis.
            These are obtained using a Wiener filter with the specified covariance for the clean images
            and white noise of variance `noise_var` for the noise.
        """
        if mean_coeff is None:
            mean_coeff = self.get_mean(coeffs, ctf_fb, ctf_idx)
        if covar_coeff is None:
            covar_coeff = self.get_covar(coeffs, ctf_fb, ctf_idx, mean_coeff, noise_var=noise_var)

        blk_partition = blk_diag_partition(covar_coeff)

        if (ctf_fb is None) or (ctf_idx is None):
            ctf_idx = np.zeros(coeffs.shape[1], dtype=int)
            ctf_fb = [blk_diag_eye(blk_partition)]

        noise_covar_coeff = blk_diag_mult(noise_var, blk_diag_eye(blk_partition, dtype=self.dtype))

        coeffs_est = np.zeros_like(coeffs, dtype=self.dtype)

        for k in np.unique(ctf_idx[:]):
            coeff_k = coeffs[:, ctf_idx == k]
            ctf_fb_k = ctf_fb[k]
            ctf_fb_k_t = blk_diag_transpose(ctf_fb_k)
            sig_covar_coeff = blk_diag_mult(ctf_fb_k, blk_diag_mult(covar_coeff, ctf_fb_k_t))
            sig_noise_covar_coeff = blk_diag_add(sig_covar_coeff, noise_covar_coeff)

            mean_coeff_k = blk_diag_apply(ctf_fb_k, mean_coeff)

            coeff_est_k = coeff_k - mean_coeff_k
            coeff_est_k = blk_diag_solve(sig_noise_covar_coeff, coeff_est_k)
            coeff_est_k = blk_diag_apply(blk_diag_mult(covar_coeff, ctf_fb_k_t), coeff_est_k)
            coeff_est_k = coeff_est_k + mean_coeff
            coeffs_est[:, ctf_idx == k] = coeff_est_k

        return coeffs_est<|MERGE_RESOLUTION|>--- conflicted
+++ resolved
@@ -41,11 +41,7 @@
             raise RuntimeError('The coefficients need to be calculated first!')
         self.dtype = coeffs.dtype
         mask = self.basis._indices["ells"] == 0
-<<<<<<< HEAD
-        mean_coeff = np.zeros((self.basis.basis_count, 1), dtype=self.dtype)
-=======
         mean_coeff = np.zeros((self.basis.count, 1), dtype=self.as_type)
->>>>>>> 2082d873
         mean_coeff[mask, 0] = np.mean(coeffs[mask, ...], axis=1)
 
         return mean_coeff
@@ -117,11 +113,7 @@
             ctf_idx = np.zeros(coeffs.shape[1], dtype=int)
             ctf_fb = [blk_diag_eye(blk_diag_partition(RadialCTFFilter().fb_mat(self.basis)))]
 
-<<<<<<< HEAD
-        b = np.zeros((self.basis.basis_count, 1), dtype=self.dtype)
-=======
         b = np.zeros((self.basis.count, 1), dtype=self.as_type)
->>>>>>> 2082d873
 
         A = blk_diag_zeros(blk_diag_partition(ctf_fb[0]), dtype=self.dtype)
         for k in np.unique(ctf_idx[:]).T:
