import os.path
from unittest import TestCase

import numpy as np
from scipy.spatial.transform import Rotation

<<<<<<< HEAD
from aspire.utils.coor_trans import (grid_2d, grid_3d, register_rotations,
                                     uniform_random_angles, get_aligned_rotations)

=======
from aspire.utils.coor_trans import (get_aligned_rotations, grid_2d, grid_3d,
                                     q_to_rot, qrand, qrand_rots,
                                     register_rotations, uniform_random_angles)
>>>>>>> 022f76e5

DATA_DIR = os.path.join(os.path.dirname(__file__), 'saved_test_data')


class UtilsTestCase(TestCase):
    def setUp(self):
        pass

    def tearDown(self):
        pass

    def testGrid2d(self):
        grid2d = grid_2d(8)
        self.assertTrue(np.allclose(grid2d['x'], np.load(os.path.join(DATA_DIR, 'grid2d_8_x.npy'))))
        self.assertTrue(np.allclose(grid2d['y'], np.load(os.path.join(DATA_DIR, 'grid2d_8_y.npy'))))
        self.assertTrue(np.allclose(grid2d['r'], np.load(os.path.join(DATA_DIR, 'grid2d_8_r.npy'))))
        self.assertTrue(np.allclose(grid2d['phi'], np.load(os.path.join(DATA_DIR, 'grid2d_8_phi.npy'))))

    def testGrid3d(self):
        grid3d = grid_3d(8)
        self.assertTrue(np.allclose(grid3d['x'], np.load(os.path.join(DATA_DIR, 'grid3d_8_x.npy'))))
        self.assertTrue(np.allclose(grid3d['y'], np.load(os.path.join(DATA_DIR, 'grid3d_8_y.npy'))))
        self.assertTrue(np.allclose(grid3d['z'], np.load(os.path.join(DATA_DIR, 'grid3d_8_z.npy'))))
        self.assertTrue(np.allclose(grid3d['r'], np.load(os.path.join(DATA_DIR, 'grid3d_8_r.npy'))))
        self.assertTrue(np.allclose(grid3d['phi'], np.load(os.path.join(DATA_DIR, 'grid3d_8_phi.npy'))))
        self.assertTrue(np.allclose(grid3d['theta'], np.load(os.path.join(DATA_DIR, 'grid3d_8_theta.npy'))))

    def testRegisterRots(self):
        angles = uniform_random_angles(32, seed=0)
        rots_ref = Rotation.from_euler('ZYZ', angles).as_matrix()

        q_ang = [[45, 45, 45]]
        q_mat = Rotation.from_euler('ZYZ', q_ang, degrees=True).as_matrix()[0]
        flag = 0
        regrots_ref = get_aligned_rotations(rots_ref, q_mat, flag)
        q_mat_est, flag_est = register_rotations(rots_ref, regrots_ref)

        self.assertTrue(np.allclose(flag_est, flag)
                        and np.allclose(q_mat_est, q_mat))<|MERGE_RESOLUTION|>--- conflicted
+++ resolved
@@ -4,15 +4,8 @@
 import numpy as np
 from scipy.spatial.transform import Rotation
 
-<<<<<<< HEAD
-from aspire.utils.coor_trans import (grid_2d, grid_3d, register_rotations,
-                                     uniform_random_angles, get_aligned_rotations)
-
-=======
 from aspire.utils.coor_trans import (get_aligned_rotations, grid_2d, grid_3d,
-                                     q_to_rot, qrand, qrand_rots,
                                      register_rotations, uniform_random_angles)
->>>>>>> 022f76e5
 
 DATA_DIR = os.path.join(os.path.dirname(__file__), 'saved_test_data')
 
