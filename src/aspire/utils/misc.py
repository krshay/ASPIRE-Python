--- conflicted
+++ resolved
@@ -22,81 +22,6 @@
     if not cond:
         raise AssertionError(error_message)
 
-<<<<<<< HEAD
-    if not isinstance(mean_vol, Volume):
-        logger.debug(
-            "src_wiener_coords mean_vol should be a Volume instance. Attempt correction."
-        )
-        if len(mean_vol.shape) == 4 and mean_vol.shape[3] != 1:
-            msg = (
-                f"Cannot naively convert {mean_vol.shape} to Volume instance."
-                "Please change calling code."
-            )
-            logger.error(msg)
-            raise RuntimeError(msg)
-
-        mean_vol = Volume(mean_vol)
-
-    if not isinstance(eig_vols, Volume):
-        logger.warning(
-            "src_wiener_coords eig_vols should be a Volume instance. Correcting for now."
-        )
-        eig_vols = Volume(eig_vols)
-
-    if not sim.dtype == mean_vol.dtype == eig_vols.dtype:
-        logger.warning(
-            "Inconsistent types in src_wiener_coords"
-            f" sim {sim.dtype},"
-            f" mean_vol {mean_vol.dtype},"
-            f" eig_vols {eig_vols.dtype}"
-        )
-
-    k = eig_vols.n_vols
-    if lambdas is None:
-        lambdas = np.eye(k)
-
-    coords = np.zeros((k, sim.n))
-    covar_noise = noise_var * np.eye(k)
-
-    for i in range(0, sim.n, batch_size):
-        ims = sim.images(i, batch_size)
-        batch_n = ims.shape[0]
-        ims -= sim.vol_forward(mean_vol, i, batch_n)
-
-        Qs, Rs = qr_vols_forward(sim, i, batch_n, eig_vols, k)
-
-        Q_vecs = mat_to_vec(Qs)
-
-        # RCOPT
-        ims = np.moveaxis(ims.data, 0, 2)
-        im_vecs = mat_to_vec(ims)
-
-        for j in range(batch_n):
-            im_coords = Q_vecs[:, :, j].T @ im_vecs[:, j]
-            covar_im = (Rs[:, :, j] @ lambdas @ Rs[:, :, j].T) + covar_noise
-            xx = solve(covar_im, im_coords)
-            im_coords = lambdas @ Rs[:, :, j].T @ xx
-            coords[:, i + j] = im_coords
-
-    return coords
-
-
-def qr_vols_forward(sim, s, n, vols, k):
-    """
-    TODO: Write docstring
-    TODO: Find a better place for this!
-    :param sim:
-    :param s:
-    :param n:
-    :param vols:
-    :param k:
-    :return:
-    """
-    ims = np.zeros((k, n, sim.L, sim.L), dtype=vols.dtype)
-    for ell in range(k):
-        ims[ell] = sim.vol_forward(Volume(vols[ell]), s, n).asnumpy()
-=======
->>>>>>> 126bafb2
 
 def get_full_version():
     """
