import os.path
from unittest import TestCase

import numpy as np

<<<<<<< HEAD
from aspire.utils.coor_trans import grid_2d, grid_3d, qrand, q_to_rot, qrand_rots
from aspire.utils.coor_trans import register_rotations
=======
from aspire.utils.coor_trans import (grid_2d, grid_3d, q_to_rot, qrand,
                                     qrand_rots)
>>>>>>> e5b9480b

DATA_DIR = os.path.join(os.path.dirname(__file__), 'saved_test_data')


class UtilsTestCase(TestCase):
    def setUp(self):
        pass

    def tearDown(self):
        pass

    def testGrid2d(self):
        grid2d = grid_2d(8)
        self.assertTrue(np.allclose(grid2d['x'], np.load(os.path.join(DATA_DIR, 'grid2d_8_x.npy'))))
        self.assertTrue(np.allclose(grid2d['y'], np.load(os.path.join(DATA_DIR, 'grid2d_8_y.npy'))))
        self.assertTrue(np.allclose(grid2d['r'], np.load(os.path.join(DATA_DIR, 'grid2d_8_r.npy'))))
        self.assertTrue(np.allclose(grid2d['phi'], np.load(os.path.join(DATA_DIR, 'grid2d_8_phi.npy'))))

    def testGrid3d(self):
        grid3d = grid_3d(8)
        self.assertTrue(np.allclose(grid3d['x'], np.load(os.path.join(DATA_DIR, 'grid3d_8_x.npy'))))
        self.assertTrue(np.allclose(grid3d['y'], np.load(os.path.join(DATA_DIR, 'grid3d_8_y.npy'))))
        self.assertTrue(np.allclose(grid3d['z'], np.load(os.path.join(DATA_DIR, 'grid3d_8_z.npy'))))
        self.assertTrue(np.allclose(grid3d['r'], np.load(os.path.join(DATA_DIR, 'grid3d_8_r.npy'))))
        self.assertTrue(np.allclose(grid3d['phi'], np.load(os.path.join(DATA_DIR, 'grid3d_8_phi.npy'))))
        self.assertTrue(np.allclose(grid3d['theta'], np.load(os.path.join(DATA_DIR, 'grid3d_8_theta.npy'))))

    def testQrand(self):
        results = np.load(os.path.join(DATA_DIR, 'rand_quaternions32.npy'))
        quaternions32 = qrand(32, seed=0)
        self.assertTrue(np.allclose(results, quaternions32, atol=1e-7))

    def testQ2Rot(self):
        results = np.load(os.path.join(DATA_DIR, 'rand_rot_matrices32.npy'))
        quaternions32 = qrand(32, seed=0)
        rot_matrices32 = q_to_rot(quaternions32)
        self.assertTrue(np.allclose(np.moveaxis(results, 2, 0), rot_matrices32, atol=1e-7))

    def testQrandRots(self):
        results = np.load(os.path.join(DATA_DIR, 'rand_rot_matrices32.npy'))
        rot_matrices32 = qrand_rots(32, seed=0)
        self.assertTrue(np.allclose(np.moveaxis(results, 2, 0), rot_matrices32, atol=1e-7))

    def testRegisterRots(self):
        rots = qrand_rots(32, seed=0).T
        regrots, q_mat, flag = register_rotations(rots, rots)

        result = np.array(
            [[ 1.00000000e+00, -3.37174190e-18,  2.60886371e-18],
             [ 3.37174190e-18,  1.00000000e+00, -5.19757560e-17],
             [-2.60886371e-18,  1.39415739e-16,  1.00000000e+00]]
        )
        self.assertTrue(np.allclose(regrots, rots) and np.allclose(q_mat, result))<|MERGE_RESOLUTION|>--- conflicted
+++ resolved
@@ -3,13 +3,8 @@
 
 import numpy as np
 
-<<<<<<< HEAD
-from aspire.utils.coor_trans import grid_2d, grid_3d, qrand, q_to_rot, qrand_rots
-from aspire.utils.coor_trans import register_rotations
-=======
 from aspire.utils.coor_trans import (grid_2d, grid_3d, q_to_rot, qrand,
-                                     qrand_rots)
->>>>>>> e5b9480b
+                                     qrand_rots, register_rotations)
 
 DATA_DIR = os.path.join(os.path.dirname(__file__), 'saved_test_data')
 
