--- conflicted
+++ resolved
@@ -13,10 +13,6 @@
     ScalarFilter,
     ScaledFilter,
     ZeroFilter,
-<<<<<<< HEAD
     voltage_to_wavelength,
 )
-=======
-)
-from .wemd import wemd_embed, wemd_norm
->>>>>>> 5d4ac326
+from .wemd import wemd_embed, wemd_norm